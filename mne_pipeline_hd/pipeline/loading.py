--- conflicted
+++ resolved
@@ -536,14 +536,9 @@
 class MEEG(BaseLoading):
     """Class for File-Data in File-Loop"""
 
-<<<<<<< HEAD
-    def __init__(self, name, controller, fsmri=None,
-                 suppress_warnings=True):
-=======
     def __init__(
-        self, name, controller, preload=True, fsmri=None, suppress_warnings=True
+        self, name, controller, fsmri=None, suppress_warnings=True
     ):
->>>>>>> 3611192d
         self.fsmri = fsmri
         self.suppress_warnings = suppress_warnings
         super().__init__(name, controller)
@@ -573,13 +568,9 @@
             if self.fsmri and self.fsmri.name == self.pr.meeg_to_fsmri[self.name]:
                 pass
             else:
-<<<<<<< HEAD
-                self.fsmri = FSMRI(self.pr.meeg_to_fsmri[self.name], self.ct)
-=======
                 self.fsmri = FSMRI(
-                    self.pr.meeg_to_fsmri[self.name], self.ct, self.preload
+                    self.pr.meeg_to_fsmri[self.name], self.ct
                 )
->>>>>>> 3611192d
         else:
             self.fsmri = FSMRI(None, self.ct)
             if not self.suppress_warnings:
@@ -966,11 +957,6 @@
     @load_decorator
     def load_erm(self):
         erm_raw = mne.io.read_raw_fif(self.erm_path, preload=True)
-<<<<<<< HEAD
-=======
-        if self.erm in self.pr.meeg_bad_channels:
-            erm_raw.info["bads"] = self.pr.meeg_bad_channels[self.erm]
->>>>>>> 3611192d
         return erm_raw
 
     @load_decorator
@@ -1265,16 +1251,10 @@
 
 
 class FSMRI(BaseLoading):
-<<<<<<< HEAD
     def __init__(self, name, controller, load_labels=False):
-        if name == 'fsaverage' and not isfile(
-                join(controller.subjects_dir, 'fsaverage/mri/T1.mgz')):
-=======
-    def __init__(self, name, controller, preload=True):
         if name == "fsaverage" and not isfile(
             join(controller.subjects_dir, "fsaverage/mri/T1.mgz")
         ):
->>>>>>> 3611192d
             if _test_run():
                 test_data_folder = join(
                     mne.datasets.sample.data_path(), "subjects", "fsaverage"
@@ -1384,18 +1364,12 @@
         except FileNotFoundError:
             logging.warning(f"No label directory found for {self.name}!")
 
-<<<<<<< HEAD
         if self.parcellations is None:
             self.parcellations = self._get_available_parc()
 
-        for parcellation in tqdm(self.parcellations,
-                                 desc='Loading parcellations...',
-                                 ascii=True):
-=======
         for parcellation in tqdm(
             self.parcellations, desc="Loading parcellations...", ascii=True
         ):
->>>>>>> 3611192d
             try:
                 labels[parcellation] = mne.read_labels_from_annot(
                     self.name,
@@ -1411,17 +1385,11 @@
     def get_labels(self, target_labels):
         labels = list()
         if target_labels is not None:
-<<<<<<< HEAD
             if self.labels is None:
                 self.labels = self._get_available_labels()
             for label_list in self.labels.values():
                 labels += [lb for lb in label_list
                            if lb.name in target_labels]
-=======
-            if hasattr(self, "labels"):
-                for label_list in self.labels.values():
-                    labels += [lb for lb in label_list if lb.name in target_labels]
->>>>>>> 3611192d
 
         return labels
 
@@ -1492,11 +1460,7 @@
             self.sel_trials = self.sel_trials | set(self.ct.pr.sel_event_id[group_item])
 
         # The fsmri where all group members are morphed to
-<<<<<<< HEAD
-        self.fsmri = FSMRI(self.pa['morph_to'], self.ct)
-=======
-        self.fsmri = FSMRI(self.pa["morph_to"], self.ct, self.preload)
->>>>>>> 3611192d
+        self.fsmri = FSMRI(self.pa["morph_to"], self.ct)
 
     def init_paths(self):
         # Main Path
@@ -1600,13 +1564,8 @@
             if data_type is None:
                 yield obj
             elif data_type in obj.io_dict:
-<<<<<<< HEAD
-                data = obj.io_dict[data_type]['load']()
+                data = obj.io_dict[data_type]["load"]()
                 yield data, obj
-=======
-                data = obj.io_dict[data_type]["load"]()
-                yield data
->>>>>>> 3611192d
             else:
                 logging.error(f"{data_type} is not valid for {obj_type}")
 
