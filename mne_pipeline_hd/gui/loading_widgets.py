# -*- coding: utf-8 -*-
"""
Authors: Martin Schulz <dev@mgschulz.de>
License: BSD 3-Clause
Github: https://github.com/marsipu/mne-pipeline-hd
"""
import logging
import os
import re
import shutil
import time
from collections import Counter
from functools import partial
from os.path import exists, isfile, join
from pathlib import Path

import mne
import numpy as np
import pandas as pd
from PyQt5.QtCore import Qt
from PyQt5.QtWidgets import (
    QAbstractItemView,
    QCheckBox,
    QComboBox,
    QDialog,
    QDockWidget,
    QFileDialog,
    QGridLayout,
    QHBoxLayout,
    QHeaderView,
    QLabel,
    QLineEdit,
    QListWidget,
    QListWidgetItem,
    QMessageBox,
    QProgressBar,
    QPushButton,
    QScrollArea,
    QSizePolicy,
    QTabWidget,
    QTableView,
    QTreeWidget,
    QTreeWidgetItem,
    QVBoxLayout,
    QWidget,
    QWizard,
    QWizardPage,
)
from matplotlib import pyplot as plt
from mne.preprocessing import find_bad_channels_maxwell

<<<<<<< HEAD
from mne_pipeline_hd.functions.operations import (plot_ica_components,
                                                  plot_ica_overlay,
                                                  plot_ica_properties,
                                                  plot_ica_sources)
from mne_pipeline_hd.gui.base_widgets import (AssignWidget, CheckDictList,
                                              CheckList, EditDict, EditList,
                                              FilePandasTable, SimpleDialog,
                                              SimpleList, SimplePandasTable)
from mne_pipeline_hd.gui.gui_utils import (ErrorDialog, Worker, WorkerDialog,
                                           center, get_exception_tuple,
                                           set_ratio_geometry,
                                           get_user_input_string,
                                           ExceptionTuple)
=======
from mne_pipeline_hd.functions.plot import (
    plot_ica_components,
    plot_ica_sources,
    plot_ica_overlay,
    plot_ica_properties,
    plot_raw,
)
from mne_pipeline_hd.gui.base_widgets import (
    AssignWidget,
    CheckDictList,
    CheckList,
    EditDict,
    EditList,
    FilePandasTable,
    SimpleDialog,
    SimpleList,
    SimplePandasTable,
)
from mne_pipeline_hd.gui.gui_utils import (
    ErrorDialog,
    Worker,
    WorkerDialog,
    center,
    set_ratio_geometry,
    get_user_input_string,
    gui_error,
)
>>>>>>> 08edfeb9
from mne_pipeline_hd.gui.models import AddFilesModel
from mne_pipeline_hd.gui.parameter_widgets import ComboGui
from mne_pipeline_hd.pipeline.loading import FSMRI, Group, MEEG
from mne_pipeline_hd.pipeline.pipeline_utils import compare_filep


def index_parser(index, all_items):
    """
    Parses indices from a index-string in all_items

    Parameters
    ----------
    index: str
        A string which contains information about indices
    all_items
        All items
    Returns
    -------

    """
    run = list()
    rm = list()

    try:
        if index == "":
            return [], []
        elif "all" in index:
            if "," in index:
                splits = index.split(",")
                for sp in splits:
                    if "!" in sp and "-" in sp:
                        x, y = sp.split("-")
                        x = x[1:]
                        for n in range(int(x), int(y) + 1):
                            rm.append(n)
                    elif "!" in sp:
                        rm.append(int(sp[1:]))
                    elif "all" in sp:
                        for i in range(len(all_items)):
                            run.append(i)
            else:
                run = [x for x in range(len(all_items))]

        elif "," in index and "-" in index:
            z = index.split(",")
            for i in z:
                if "-" in i and "!" not in i:
                    x, y = i.split("-")
                    for n in range(int(x), int(y) + 1):
                        run.append(n)
                elif "!" not in i:
                    run.append(int(i))
                elif "!" in i and "-" in i:
                    x, y = i.split("-")
                    x = x[1:]
                    for n in range(int(x), int(y) + 1):
                        rm.append(n)
                elif "!" in i:
                    rm.append(int(i[1:]))

        elif "-" in index and "," not in index:
            x, y = index.split("-")
            run = [x for x in range(int(x), int(y) + 1)]

        elif "," in index and "-" not in index:
            splits = index.split(",")
            for sp in splits:
                if "!" in sp:
                    rm.append(int(sp))
                else:
                    run.append(int(sp))

        else:
            if len(all_items) < int(index) or int(index) < 0:
                run = []
            else:
                run = [int(index)]

        run = [i for i in run if i not in rm]
        files = [x for (i, x) in enumerate(all_items) if i in run]

        return files, run

    except ValueError:
        return [], []


class RemoveDialog(QDialog):
    def __init__(self, parentw, mode):
        super().__init__(parentw)
        self.pw = parentw
        self.pr = parentw.mw.ct.pr
        self.mode = mode

        self.init_ui()
        self.open()

    def init_ui(self):
        layout = QVBoxLayout()
        label = QLabel(f"Do you really want to remove" f" the selected {self.mode}?")
        layout.addWidget(label)

        if self.mode == "MEEG":
            layout.addWidget(SimpleList(self.pr.sel_meeg))
        elif self.mode == "FSMRI":
            layout.addWidget(SimpleList(self.pr.sel_fsmri))

        only_list_bt = QPushButton("Remove only from List")
        only_list_bt.clicked.connect(partial(self.remove_objects, False))
        layout.addWidget(only_list_bt)
        remove_files_bt = QPushButton("Remove with all Files")
        remove_files_bt.clicked.connect(partial(self.remove_objects, True))
        layout.addWidget(remove_files_bt)
        cancel_bt = QPushButton("Cancel")
        cancel_bt.clicked.connect(self.close)
        layout.addWidget(cancel_bt)
        self.setLayout(layout)

    def remove_objects(self, remove_files):
        if self.mode == "MEEG":
            self.pr.remove_meeg(remove_files)
            self.pw.meeg_list.content_changed()
        elif self.mode == "FSMRI":
            self.pr.remove_fsmri(remove_files)
            self.pw.fsmri_list.content_changed()
        self.close()


# Todo: File-Selection depending on existence of data-objects
class FileDock(QDockWidget):
    def __init__(self, main_win, meeg_view=True, fsmri_view=True, group_view=True):
        super().__init__("Object-Selection", main_win)
        # Maintain main-window as top-level object from which the references to
        # the objects of controller and project are taken.
        self.mw = main_win

        self.meeg_view = meeg_view
        self.fsmri_view = fsmri_view
        self.group_view = group_view
        self.setAllowedAreas(Qt.LeftDockWidgetArea)

        self.init_ui()

    def init_ui(self):
        self.central_widget = QWidget(self)
        layout = QVBoxLayout()
        tab_widget = QTabWidget(self)

        idx_example = (
            "Examples:\n"
            "'5' (One File)\n"
            "'1,7,28' (Several Files)\n"
            "'1-5' (From File x to File y)\n"
            "'1-4,7,20-26' (The last two combined)\n"
            "'1-20,!4-6' (1-20 except 4-6)\n"
            "'all' (All files in file_list.py)\n"
            "'all,!4-6' (All files except 4-6)"
        )

        if self.meeg_view:
            # MEEG-List + Index-Line-Edit
            meeg_widget = QWidget()
            meeg_layout = QVBoxLayout()
            self.meeg_list = CheckList(
                self.mw.ct.pr.all_meeg,
                self.mw.ct.pr.sel_meeg,
                ui_button_pos="top",
                show_index=True,
                title="Select MEG/EEG",
            )
            meeg_layout.addWidget(self.meeg_list)

            self.meeg_ledit = QLineEdit()
            self.meeg_ledit.setPlaceholderText("MEEG-Index")
            self.meeg_ledit.textEdited.connect(self.select_meeg)
            self.meeg_ledit.setToolTip(idx_example)
            meeg_layout.addWidget(self.meeg_ledit)

            # Add and Remove-Buttons
            meeg_bt_layout = QHBoxLayout()
            file_add_bt = QPushButton("Add MEEG")
            file_add_bt.clicked.connect(partial(AddFilesDialog, self.mw))
            meeg_bt_layout.addWidget(file_add_bt)
            rename_bt = QPushButton("Rename")
            rename_bt.clicked.connect(self._rename_meeg)
            meeg_bt_layout.addWidget(rename_bt)
            file_rm_bt = QPushButton("Remove MEEG")
            file_rm_bt.clicked.connect(self.remove_meeg)
            meeg_bt_layout.addWidget(file_rm_bt)

            meeg_layout.addLayout(meeg_bt_layout)
            meeg_widget.setLayout(meeg_layout)

            tab_widget.addTab(meeg_widget, "MEG/EEG")

        if self.fsmri_view:
            # MRI-Subjects-List + Index-Line-Edit
            fsmri_widget = QWidget()
            fsmri_layout = QVBoxLayout()
            self.fsmri_list = CheckList(
                self.mw.ct.pr.all_fsmri,
                self.mw.ct.pr.sel_fsmri,
                ui_button_pos="top",
                show_index=True,
                title="Select Freesurfer-MRI",
            )
            fsmri_layout.addWidget(self.fsmri_list)

            self.fsmri_ledit = QLineEdit()
            self.fsmri_ledit.setPlaceholderText("FS-MRI-Index")
            self.fsmri_ledit.textEdited.connect(self.select_fsmri)
            self.fsmri_ledit.setToolTip(idx_example)
            fsmri_layout.addWidget(self.fsmri_ledit)

            # Add and Remove-Buttons
            fsmri_bt_layout = QHBoxLayout()
            mri_add_bt = QPushButton("Add FS-MRI")
            mri_add_bt.clicked.connect(partial(AddMRIDialog, self.mw))
            fsmri_bt_layout.addWidget(mri_add_bt)
            mri_rm_bt = QPushButton("Remove FS-MRI")
            mri_rm_bt.clicked.connect(self.remove_fsmri)
            fsmri_bt_layout.addWidget(mri_rm_bt)

            fsmri_layout.addLayout(fsmri_bt_layout)
            fsmri_widget.setLayout(fsmri_layout)

            tab_widget.addTab(fsmri_widget, "FS-MRI")

        if self.group_view:
            self.ga_widget = GrandAvgWidget(self.mw)
            tab_widget.addTab(self.ga_widget, "Groups")

        layout.addWidget(tab_widget)
        self.central_widget.setLayout(layout)
        self.setWidget(self.central_widget)

    def update_dock(self):
        # Update lists when rereferenced elsewhere
        self.meeg_list.replace_data(self.mw.ct.pr.all_meeg)
        self.meeg_list.replace_checked(self.mw.ct.pr.sel_meeg)

        self.fsmri_list.replace_data(self.mw.ct.pr.all_fsmri)
        self.fsmri_list.replace_checked(self.mw.ct.pr.sel_fsmri)

        self.ga_widget.update_treew()

    def reload_dock(self):
        self.init_ui()
        self.central_widget.show()

    def select_meeg(self):
        index = self.meeg_ledit.text()
        self.mw.ct.pr.sel_meeg, idxs = index_parser(index, self.mw.ct.pr.all_meeg)
        # Replace _checked in CheckListModel because of rereferencing above
        self.meeg_list.replace_checked(self.mw.ct.pr.sel_meeg)

    def select_fsmri(self):
        index = self.fsmri_ledit.text()
        self.mw.ct.pr.sel_fsmri, idxs = index_parser(index, self.mw.ct.pr.all_fsmri)
        # Replace _checked in CheckListModel because of rereferencing above
        self.fsmri_list.replace_checked(self.mw.ct.pr.sel_fsmri)

    def _rename_meeg(self):
        current_meeg = self.meeg_list.get_current()
        if current_meeg is not None:
            meeg = MEEG(current_meeg, self.mw.ct)
            new_name = get_user_input_string("Enter new name:", "Rename")
            if new_name is not None:
                meeg.rename(new_name)
                self.update_dock()

    def remove_meeg(self):
        if len(self.mw.ct.pr.sel_meeg) > 0:
            RemoveDialog(self, "MEEG")

    def remove_fsmri(self):
        if len(self.mw.ct.pr.sel_fsmri) > 0:
            RemoveDialog(self, "FSMRI")


class GrandAvgWidget(QWidget):
    def __init__(self, main_win):
        super().__init__()
        self.mw = main_win

        self.init_layout()
        self.update_treew()
        self.get_treew()

    def init_layout(self):
        self.layout = QVBoxLayout()
        self.treew = QTreeWidget()
        self.treew.setSelectionMode(QAbstractItemView.ExtendedSelection)
        self.treew.itemChanged.connect(self.get_treew)
        self.treew.setColumnCount(1)
        self.treew.setHeaderLabel("Groups:")
        self.layout.addWidget(self.treew)

        self.bt_layout = QHBoxLayout()
        add_g_bt = QPushButton("Add Group")
        add_g_bt.clicked.connect(self.add_group)
        self.bt_layout.addWidget(add_g_bt)
        add_file_bt = QPushButton("Add Files")
        add_file_bt.clicked.connect(self.add_files)
        self.bt_layout.addWidget(add_file_bt)
        self.rm_bt = QPushButton("Remove")
        self.rm_bt.clicked.connect(self.remove_item)
        self.bt_layout.addWidget(self.rm_bt)
        self.layout.addLayout(self.bt_layout)

        self.setLayout(self.layout)

    def update_treew(self):
        self.treew.clear()
        top_items = []
        for group in self.mw.ct.pr.all_groups:
            top_item = QTreeWidgetItem()
            top_item.setText(0, group)
            top_item.setFlags(
                top_item.flags() | Qt.ItemIsUserCheckable | Qt.ItemIsEditable
            )
            if group in self.mw.ct.pr.sel_groups:
                top_item.setCheckState(0, Qt.Checked)
            else:
                top_item.setCheckState(0, Qt.Unchecked)
            for file in self.mw.ct.pr.all_groups[group]:
                sub_item = QTreeWidgetItem(top_item)
                sub_item.setText(0, file)
            top_items.append(top_item)
        self.treew.addTopLevelItems(top_items)

    def get_treew(self):
        new_dict = {}
        self.mw.ct.pr.sel_groups = []
        for top_idx in range(self.treew.topLevelItemCount()):
            top_item = self.treew.topLevelItem(top_idx)
            top_text = top_item.text(0)
            new_dict.update({top_text: []})
            for child_idx in range(top_item.childCount()):
                child_item = top_item.child(child_idx)
                new_dict[top_text].append(child_item.text(0))
            if top_item.checkState(0) == Qt.Checked:
                self.mw.ct.pr.sel_groups.append(top_text)
        self.mw.ct.pr.all_groups = new_dict

    def add_group(self):
        text = get_user_input_string("Enter the name for a new group:", "New Group")
        if text is not None:
            top_item = QTreeWidgetItem()
            top_item.setText(0, text)
            top_item.setFlags(top_item.flags() | Qt.ItemIsUserCheckable)
            top_item.setCheckState(0, Qt.Checked)
            self.treew.addTopLevelItem(top_item)
            self.get_treew()

    def add_files(self):
        sel_group = self.treew.currentItem()
        if sel_group:
            # When file in group is selected
            if sel_group.parent():
                sel_group = sel_group.parent()
            GrandAvgFileAdd(self.mw, sel_group, self)
        else:
            msg_box = QMessageBox(self)
            msg_box.setWindowTitle("Warning")
            msg_box.setIcon(QMessageBox.Warning)
            msg_box.setText("No group has been selected")
            msg_box.open()

    def remove_item(self):
        items = self.treew.selectedItems()
        if len(items) > 0:
            for item in items:
                if item.parent():
                    item.parent().takeChild(item.parent().indexOfChild(item))
                else:
                    self.treew.takeTopLevelItem(self.treew.indexOfTopLevelItem(item))
        self.get_treew()
        self.treew.setCurrentItem(None, 0)


class GrandAvgFileAdd(QDialog):
    def __init__(self, main_win, group, ga_widget):
        super().__init__(ga_widget)
        self.mw = main_win

        self.group = group
        self.ga_widget = ga_widget
        self.setWindowTitle("Select Files to add")

        self.init_ui()

    def init_ui(self):
        dlg_layout = QGridLayout()
        self.listw = QListWidget()
        self.listw.setSelectionMode(QAbstractItemView.ExtendedSelection)
        self.listw.itemSelectionChanged.connect(self.sel_changed)
        self.load_list()

        dlg_layout.addWidget(self.listw, 0, 0, 1, 4)
        add_bt = QPushButton("Add")
        add_bt.clicked.connect(self.add)
        dlg_layout.addWidget(add_bt, 1, 0)
        all_bt = QPushButton("All")
        all_bt.clicked.connect(self.sel_all)
        dlg_layout.addWidget(all_bt, 1, 1)
        clear_bt = QPushButton("Clear")
        clear_bt.clicked.connect(self.clear)
        dlg_layout.addWidget(clear_bt, 1, 2)
        quit_bt = QPushButton("Quit")
        quit_bt.clicked.connect(self.close)
        dlg_layout.addWidget(quit_bt, 1, 3)

        self.setLayout(dlg_layout)
        self.open()

    def sel_changed(self):
        for list_i in self.listw.selectedItems():
            list_i.setCheckState(Qt.Checked)

    def add(self):
        for idx in range(self.listw.count()):
            list_item = self.listw.item(idx)
            if list_item.checkState() == Qt.Checked:
                tree_item = QTreeWidgetItem()
                tree_item.setText(0, list_item.text())
                self.group.insertChild(self.group.childCount(), tree_item)
        self.group.setExpanded(True)
        self.listw.clear()
        self.ga_widget.get_treew()
        self.load_list()

    def load_list(self):
        for item_name in self.mw.ct.pr.all_meeg:
            if item_name not in self.mw.ct.pr.all_groups[self.group.text(0)]:
                item = QListWidgetItem(item_name)
                item.setFlags(item.flags() | Qt.ItemIsUserCheckable)
                item.setCheckState(Qt.Unchecked)
                self.listw.addItem(item)

    def clear(self):
        for idx in range(self.listw.count()):
            self.listw.item(idx).setCheckState(Qt.Unchecked)

    def sel_all(self):
        for idx in range(self.listw.count()):
            self.listw.item(idx).setCheckState(Qt.Checked)


# Todo: Enable Drag&Drop
class AddFilesWidget(QWidget):
    def __init__(self, main_win):
        super().__init__(main_win)
        self.mw = main_win
        self.ct = main_win.ct
        self.pr = main_win.ct.pr
        self.layout = QVBoxLayout()

        self.erm_keywords = [
            "leer",
            "Leer",
            "erm",
            "ERM",
            "empty",
            "Empty",
            "room",
            "Room",
            "raum",
            "Raum",
        ]
        self.supported_file_types = {
            ".*": "All Files",
            ".bin": "Artemis123",
            ".cnt": "Neuroscan",
            ".ds": "CTF",
            ".dat": "Curry",
            ".dap": "Curry",
            ".rs3": "Curry",
            ".cdt": "Curry",
            ".cdt.dpa": "Curry",
            ".cdt.cef": "Curry",
            ".cef": "Curry",
            ".edf": "European",
            ".bdf": "BioSemi",
            ".gdf": "General",
            ".sqd": "Ricoh/KIT",
            ".data": "Nicolet",
            ".fif": "Neuromag",
            ".set": "EEGLAB",
            ".vhdr": "Brainvision",
            ".egi": "EGI",
            ".mff": "EGI",
            ".mat": "Fieldtrip",
            ".lay": "Persyst",
        }

        self.pd_files = pd.DataFrame(
            [], columns=["Name", "File-Type", "Empty-Room?", "Path"]
        )
        self.load_kwargs = {}

        self.init_ui()

    def init_ui(self):
        # Input Buttons
        files_bt = QPushButton("File-Import", self)
        files_bt.clicked.connect(self.get_files_path)
        folder_bt = QPushButton("Folder-Import", self)
        folder_bt.clicked.connect(self.get_folder_path)
        input_bt_layout = QHBoxLayout()
        input_bt_layout.addWidget(files_bt)
        input_bt_layout.addWidget(folder_bt)
        self.layout.addLayout(input_bt_layout)

        self.view = QTableView()
        self.model = AddFilesModel(self.pd_files)
        self.view.setModel(self.model)

        self.view.horizontalHeader().setSectionResizeMode(QHeaderView.ResizeToContents)
        self.view.setToolTip(
            "These .fif-Files can be imported \n"
            "(the Empty-Room-Measurements should appear here "
            "too and will be sorted according to the ERM-Keywords)"
        )
        self.layout.addWidget(self.view)

        self.main_bt_layout = QHBoxLayout()
        import_bt = QPushButton("Import", self)
        import_bt.clicked.connect(self.add_files_starter)
        self.main_bt_layout.addWidget(import_bt)
        delete_bt = QPushButton("Remove", self)
        delete_bt.clicked.connect(self.delete_item)
        self.main_bt_layout.addWidget(delete_bt)
        erm_kw_bt = QPushButton("Empty-Room-Keywords")
        erm_kw_bt.clicked.connect(partial(ErmKwDialog, self))
        self.main_bt_layout.addWidget(erm_kw_bt)
        load_arg_bt = QPushButton("Load-Arguments")
        load_arg_bt.clicked.connect(partial(LoadArgDialog, self))
        self.main_bt_layout.addWidget(load_arg_bt)

        self.layout.addLayout(self.main_bt_layout)
        self.setLayout(self.layout)

    def delete_item(self):
        # Sorted indexes in reverse to avoid problems when removing several
        # indices at once
        row_idxs = sorted(
            set([idx.row() for idx in self.view.selectionModel().selectedIndexes()]),
            reverse=True,
        )
        for row_idx in row_idxs:
            self.model.removeRow(row_idx)
        # Update pd_files, because reference is changed with model.removeRow()
        self.pd_files = self.model._data

    def update_model(self):
        self.model._data = self.pd_files
        self.model.layoutChanged.emit()

    def insert_files(self, files_list):
        if len(files_list) > 0:
            existing_files = list()

            for file_path in files_list:
                p = Path(file_path)
                file_name = p.stem
                # Get already existing files and skip them
                if (
                    file_path in list(self.pd_files["Path"])
                    or file_name in self.pr.all_meeg
                    or file_name in self.pr.all_erm
                ):
                    existing_files.append(file_name)
                    continue

                # Remove -raw from name (put stays in file_name and path later)
                if file_name[-4:] == "-raw":
                    file_name = file_name[:-4]

                if any(x in file_name for x in self.erm_keywords):
                    erm = 1
                else:
                    erm = 0

                self.pd_files = pd.concat(
                    [
                        self.pd_files,
                        pd.DataFrame(
                            [
                                {
                                    "Name": file_name,
                                    "File-Type": p.suffix,
                                    "Empty-Room?": erm,
                                    "Path": file_path,
                                }
                            ]
                        ),
                    ],
                    ignore_index=True,
                )

            self.update_model()

            if len(existing_files) > 0:
                QMessageBox.information(
                    self,
                    "Existing Files",
                    f"These files already exist in your meeg.pr:" f"{existing_files}",
                )

    def get_files_path(self):
        filter_list = [
            f"{self.supported_file_types[key]} (*{key})"
            for key in self.supported_file_types
        ]
        filter_list.insert(0, "All Files (*.*)")
        filter_qstring = ";;".join(filter_list)
        files_list = QFileDialog.getOpenFileNames(
            self, "Choose raw-file/s to import", filter=filter_qstring
        )[0]
        self.insert_files(files_list)

    def get_folder_path(self):
        folder_path = QFileDialog.getExistingDirectory(
            self,
            "Choose a folder to import your raw-Files from " "(including subfolders)",
        )
        if folder_path != "":
            # create a list of file and obj directories
            # names in the given directory
            list_of_file = os.walk(folder_path)
            files_list = list()
            # Iterate over all the entries
            for dirpath, _, filenames in list_of_file:
                for file in filenames:
                    for file_type in self.supported_file_types:
                        match = re.match(rf"(.+)({file_type})", file)
                        if match and len(match.group()) == len(file):
                            # Make sure, that no files from Pipeline-Analysis
                            # are included
                            if not any(
                                x in file
                                for x in [
                                    "-eve.",
                                    "-epo.",
                                    "-ica.",
                                    "-ave.",
                                    "-tfr.",
                                    "-fwd.",
                                    "-cov.",
                                    "-inv.",
                                    "-src.",
                                    "-trans.",
                                    "-bem-sol.",
                                ]
                            ):
                                files_list.append(join(dirpath, file))
            self.insert_files(files_list)

    def update_erm_checks(self):
        for idx in self.pd_files.index:
            if any(x in self.pd_files.loc[idx, "Name"] for x in self.erm_keywords):
                self.pd_files.loc[idx, "Empty-Room?"] = 1
            else:
                self.pd_files.loc[idx, "Empty-Room?"] = 0
        self.model.layoutChanged.emit()

    def add_files(self, worker_signals):
        # Resolve identical file-names (but different types)
        duplicates = [
            item
            for item, i_cnt in Counter(list(self.pd_files["Name"])).items()
            if i_cnt > 1
        ]
        for name in duplicates:
            dupl_df = self.pd_files[self.pd_files["Name"] == name]
            for idx in dupl_df.index:
                self.pd_files.loc[idx, "Name"] = (
                    self.pd_files.loc[idx, "Name"]
                    + "-"
                    + self.pd_files.loc[idx, "File-Type"][1:]
                )

        worker_signals.pgbar_max.emit(len(self.pd_files.index))

        for n, idx in enumerate(self.pd_files.index):
            name = self.pd_files.loc[idx, "Name"]
            if not worker_signals.was_canceled:
                worker_signals.pgbar_text.emit(f"Copying {name}")
                file_path = self.pd_files.loc[idx, "Path"]
                is_erm = self.pd_files.loc[idx, "Empty-Room?"]
                self.pr.add_meeg(name, file_path, is_erm)
                worker_signals.pgbar_n.emit(n + 1)
            else:
                print("Canceled Loading")
                break

    def add_files_starter(self):
        WorkerDialog(
            self, self.add_files, show_buttons=True, show_console=True, blocking=True
        )

        self.pd_files = pd.DataFrame(
            [], columns=["Name", "File-Type", "Empty-Room?", "Path"]
        )
        self.update_model()

        self.pr.save()
        self.mw.file_dock.update_dock()


class ErmKwDialog(QDialog):
    def __init__(self, parent):
        super().__init__(parent)
        self.parent = parent

        self.layout = QVBoxLayout()
        self.init_ui()

        self.open()

    def init_ui(self):
        self.listw = EditList(self.parent.erm_keywords)
        self.layout.addWidget(self.listw)

        self.close_bt = QPushButton("Close")
        self.close_bt.clicked.connect(self.close)
        self.layout.addWidget(self.close_bt)

        self.setLayout(self.layout)

    def close_dlg(self):
        self.parent.update_erm_checks()
        self.close()


class LoadArgDialog(QDialog):
    def __init__(self, parent):
        super().__init__(parent)
        self.parent = parent

        self.layout = QVBoxLayout()
        self.init_ui()
        self.open()

    def init_ui(self):
        self.edit_dict = EditDict(self.parent.load_kwargs)
        self.layout.addWidget(self.edit_dict)
        close_bt = QPushButton("Close")
        close_bt.clicked.connect(self.close)
        self.layout.addWidget(close_bt)
        self.setLayout(self.layout)


class AddFilesDialog(AddFilesWidget):
    def __init__(self, main_win):
        super().__init__(main_win)

        self.dialog = QDialog(main_win)
        self.dialog.setSizePolicy(QSizePolicy.MinimumExpanding, QSizePolicy.Minimum)

        close_bt = QPushButton("Close", self)
        close_bt.clicked.connect(self.dialog.close)
        self.main_bt_layout.addWidget(close_bt)

        self.dialog.setLayout(self.layout)

        set_ratio_geometry(0.7, self)

        self.dialog.open()


class AddMRIWidget(QWidget):
    def __init__(self, main_win):
        super().__init__(main_win)
        self.mw = main_win
        self.ct = main_win.ct
        self.pr = main_win.ct.pr
        self.layout = QVBoxLayout()

        self.folders = list()
        self.paths = dict()

        self.init_ui()

    def init_ui(self):
        bt_layout = QHBoxLayout()
        folder_bt = QPushButton("Import 1 FS-Segmentation", self)
        folder_bt.clicked.connect(self.import_mri_subject)
        bt_layout.addWidget(folder_bt)
        folders_bt = QPushButton("Import >1 FS-Segmentations", self)
        folders_bt.clicked.connect(self.import_mri_subjects)
        bt_layout.addWidget(folders_bt)
        self.layout.addLayout(bt_layout)

        list_label = QLabel("These Freesurfer-Segmentations can be imported:", self)
        self.layout.addWidget(list_label)
        self.list_widget = QListWidget(self)
        self.layout.addWidget(self.list_widget)

        self.main_bt_layout = QHBoxLayout()
        import_bt = QPushButton("Import", self)
        import_bt.clicked.connect(self.add_mri_subjects_starter)
        self.main_bt_layout.addWidget(import_bt)
        rename_bt = QPushButton("Rename File", self)
        rename_bt.clicked.connect(self.rename_item)
        self.main_bt_layout.addWidget(rename_bt)
        delete_bt = QPushButton("Delete File", self)
        delete_bt.clicked.connect(self.delete_item)
        self.main_bt_layout.addWidget(delete_bt)

        self.layout.addLayout(self.main_bt_layout)
        self.setLayout(self.layout)

    def populate_list_widget(self):
        # List with checkable names
        self.list_widget.clear()
        self.list_widget.addItems(self.folders)

        for index in range(self.list_widget.count()):
            item = self.list_widget.item(index)
            item.setFlags(Qt.ItemIsEnabled | Qt.ItemIsEditable | Qt.ItemIsSelectable)

    def delete_item(self):
        i = self.list_widget.currentRow()
        if i >= 0:
            name = self.list_widget.item(i).text()
            self.list_widget.takeItem(i)
            self.folders.remove(name)

    def rename_item(self):
        i = self.list_widget.currentRow()
        if i >= 0:
            old_name = self.list_widget.item(i).text()
            self.list_widget.edit(i)
            new_name = self.list_widget.item(i).text()
            repl_ind = self.files.index(old_name)
            self.folders[repl_ind] = new_name
            self.paths[new_name] = self.paths[old_name]

    def import_mri_subject(self):
        folder_path = QFileDialog.getExistingDirectory(
            self, "Choose a folder with a subject's Freesurfe-Segmentation"
        )

        if folder_path != "":
            if exists(join(folder_path, "surf")):
                fsmri = Path(folder_path).name
                if fsmri not in self.pr.all_fsmri and fsmri not in self.folders:
                    self.folders.append(fsmri)
                    self.paths.update({fsmri: folder_path})
                    self.populate_list_widget()
                else:
                    print(f"{fsmri} already existing in {self.ct.subjects_dir}")
            else:
                print("Selected Folder doesn't seem to " "be a Freesurfer-Segmentation")

    def import_mri_subjects(self):
        parent_folder = QFileDialog.getExistingDirectory(
            self, "Choose a folder containting several " "Freesurfer-Segmentations"
        )
        folder_list = sorted(
            [f for f in os.listdir(parent_folder) if not f.startswith(".")],
            key=str.lower,
        )

        for fsmri in folder_list:
            folder_path = join(parent_folder, fsmri)
            if exists(join(folder_path, "surf")):
                if fsmri not in self.pr.all_fsmri and fsmri not in self.folders:
                    self.folders.append(fsmri)
                    self.paths.update({fsmri: folder_path})
                else:
                    print(f"{fsmri} already existing in {self.ct.subjects_dir}")
            else:
                print("Selected Folder doesn't seem to be " "a Freesurfer-Segmentation")
        self.populate_list_widget()

    def add_mri_subjects(self, worker_signals):
        worker_signals.pgbar_max.emit(len(self.folders))
        for n, name in enumerate(self.folders):
            if not worker_signals.was_canceled:
                worker_signals.pgbar_text.emit(f"Copying {name}")
                src = self.paths[name]
                self.pr.add_fsmri(name, src)
                worker_signals.pgbar_n.emit(n)
            else:
                break

    def show_errors(self, err):
        ErrorDialog(err, self)

    def add_mri_subjects_starter(self):
        WorkerDialog(self, self.add_mri_subjects, blocking=True)

        self.list_widget.clear()
        self.folders = list()
        self.paths = dict()

        self.pr.save()
        self.mw.file_dock.update_dock()


class AddMRIDialog(AddMRIWidget):
    def __init__(self, main_win):
        super().__init__(main_win)

        self.dialog = QDialog(main_win)

        close_bt = QPushButton("Close", self)
        close_bt.clicked.connect(self.dialog.close)
        self.main_bt_layout.addWidget(close_bt)

        self.dialog.setLayout(self.layout)
        self.dialog.open()


class FileDictWidget(QWidget):
    def __init__(self, main_win, mode):
        """A widget to assign MRI-Subjects or Empty-Room-Files to file(s)"""

        super().__init__(main_win)
        self.mw = main_win
        self.ct = main_win.ct
        self.pr = main_win.ct.pr
        self.mode = mode
        if mode == "mri":
            self.title = "Assign MEEG-Files to a FreeSurfer-Subject"
            self.subtitles = ("Choose a MEEG-File", "Choose a FreeSurfer-Subject")
        else:
            self.title = "Assign MEEG-File to a Empty-Room-File"
            self.subtitles = ("Choose a MEEG-File", "Choose an Empty-Room-File")

        self.init_ui()

    def init_ui(self):
        layout = QVBoxLayout()
        if self.mode == "mri":
            assign_widget = AssignWidget(
                self.pr.all_meeg,
                self.pr.all_fsmri,
                self.pr.meeg_to_fsmri,
                title=self.title,
                subtitles=self.subtitles,
            )
        else:
            assign_widget = AssignWidget(
                self.pr.all_meeg,
                self.pr.all_erm,
                self.pr.meeg_to_erm,
                title=self.title,
                subtitles=self.subtitles,
            )
        layout.addWidget(assign_widget)

        self.setLayout(layout)


class FileDictDialog(FileDictWidget):
    def __init__(self, main_win, mode):
        super().__init__(main_win, mode)

        dialog = QDialog(main_win)

        close_bt = QPushButton("Close", self)
        close_bt.clicked.connect(dialog.close)
        self.layout().addWidget(close_bt)

        dialog.setLayout(self.layout())

        set_ratio_geometry(0.6, self)

        dialog.open()


class FileDictWizardPage(QWizardPage):
    def __init__(self, main_win, mode, title):
        super().__init__()

        self.setTitle(title)

        layout = QVBoxLayout()
        self.sub_dict_w = FileDictWidget(main_win, mode)
        layout.addWidget(self.sub_dict_w)
        self.setLayout(layout)


class FindBadsDialog(QDialog):
    def __init__(self, parent):
        super().__init__(parent)
        self.pw = parent

        self.values

        self.init_ui()
        self.open()

    def init_ui(self):
        layout = QVBoxLayout()

        self.setLayout(layout)


class CopyBadsDialog(QDialog):
    def __init__(self, parent_w):
        super().__init__(parent_w)

        self.parent_w = parent_w
        self.all_files = parent_w.pr.all_meeg + parent_w.pr.all_erm
        self.bad_channels_dict = parent_w.pr.meeg_bad_channels

        self.init_ui()
        self.open()

    def init_ui(self):
        layout = QGridLayout()

        from_l = QLabel("Copy from:")
        layout.addWidget(from_l, 0, 0)
        to_l = QLabel("Copy to:")
        layout.addWidget(to_l, 0, 1)

        # Preselect the current selected MEEG
        self.copy_from = [self.parent_w.current_obj.name]
        self.copy_tos = list()

        self.listw1 = CheckList(
            self.all_files, self.copy_from, ui_buttons=False, one_check=True
        )
        self.listw2 = CheckList(self.all_files, self.copy_tos)

        layout.addWidget(self.listw1, 1, 0)
        layout.addWidget(self.listw2, 1, 1)

        copy_bt = QPushButton("Copy")
        copy_bt.clicked.connect(self.copy_bads)
        layout.addWidget(copy_bt, 2, 0)

        close_bt = QPushButton("Close")
        close_bt.clicked.connect(self.close)
        layout.addWidget(close_bt, 2, 1)

        self.setLayout(layout)

    def copy_bads(self):
        # Check, that at least one item is selected in each list
        # and that the copy_from-item is in meeg_bad_channels
        if (
            len(self.copy_from) * len(self.copy_tos) > 0
            and self.copy_from[0] in self.bad_channels_dict
        ):
            for copy_to in self.copy_tos:
                copy_bad_chs = self.bad_channels_dict[self.copy_from[0]].copy()
                copy_to_info = MEEG(copy_to, self.parent_w.mw.ct).load_info()
                # Make sure, that only channels which exist too
                # in copy_to are copied
                for rm_ch in [
                    r for r in copy_bad_chs if r not in copy_to_info["ch_names"]
                ]:
                    copy_bad_chs.remove(rm_ch)
                self.bad_channels_dict[copy_to] = copy_bad_chs


class SubBadsWidget(QWidget):
    """A Dialog to select Bad-Channels for the files"""

    def __init__(self, main_win):
        """
        :param main_win: The parent-window for the dialog
        """
        super().__init__(main_win)
        self.mw = main_win
        self.ct = main_win.ct
        self.pr = main_win.ct.pr
<<<<<<< HEAD
        self.setWindowTitle('Assign bad_channels for your files')
        self.all_files = self.pr.all_meeg + self.pr.all_erm
=======
        self.setWindowTitle("Assign bad_channels for your files")
>>>>>>> 08edfeb9
        self.bad_chkbts = dict()
        self.info_dict = dict()
        self.current_obj = None
        self.raw = None
        self.raw_fig = None

        self.init_ui()

    def init_ui(self):
        self.layout = QGridLayout()
<<<<<<< HEAD
        self.files_widget = CheckDictList(self.all_files,
                                          self.pr.meeg_bad_channels,
                                          title='Files')
=======

        file_list = self.pr.all_meeg
        self.files_widget = CheckDictList(
            file_list, self.pr.meeg_bad_channels, title="Files"
        )
>>>>>>> 08edfeb9
        self.files_widget.currentChanged.connect(self.bad_dict_selected)
        self.files_widget.setSizePolicy(QSizePolicy.Maximum, QSizePolicy.Preferred)
        self.layout.addWidget(self.files_widget, 0, 0)

        self.bt_scroll = QScrollArea()
        self.bt_scroll.setWidgetResizable(True)
        self.layout.addWidget(self.bt_scroll, 0, 1)

        # Add Buttons
        self.bt_layout = QHBoxLayout()

        plot_bt = QPushButton("Plot raw")
        plot_bt.clicked.connect(self.plot_raw_bad)
        self.bt_layout.addWidget(plot_bt)

<<<<<<< HEAD
        find_bads_bt = QPushButton('Find bads')
        find_bads_bt.clicked.connect(self.find_bads)
        self.bt_layout.addWidget(find_bads_bt)

        find_all_bads_bt = QPushButton('Find bads (all)')
        find_all_bads_bt.clicked.connect(self.find_bads_all)
        self.bt_layout.addWidget(find_all_bads_bt)

        copy_bt = QPushButton('Copy Bads')
=======
        copy_bt = QPushButton("Copy Bads")
>>>>>>> 08edfeb9
        copy_bt.clicked.connect(partial(CopyBadsDialog, self))
        self.bt_layout.addWidget(copy_bt)

        self.save_raw_annot = QCheckBox("Save Annotations")
        self.bt_layout.addWidget(self.save_raw_annot)

        self.layout.addLayout(self.bt_layout, 1, 0, 1, 2)
        self.setLayout(self.layout)

    def update_selection(self):
        # Clear entries
        for bt in self.bad_chkbts:
            self.bad_chkbts[bt].setChecked(False)

        # Catch Channels, which are present in meeg_bad_channels,
        # but not in bad_chkbts
        # Then load existing bads for choice
        for bad in self.current_obj.bad_channels:
            if bad in self.bad_chkbts:
                self.bad_chkbts[bad].setChecked(True)
            else:
                # Remove bad channel from bad_channels if not existing
                # in bad_chkbts (and thus not in ch_names)
                self.current_obj.bad_channels.remove(bad)

    def _make_bad_chbxs(self, info):
        time.sleep(1)
        # Store info in dictionary
        self.info_dict[self.current_obj.name] = info

        chbx_w = QWidget()
        chbx_w.setSizePolicy(QSizePolicy.Maximum, QSizePolicy.Maximum)
        self.chbx_layout = QGridLayout()
        row = 0
        column = 0
        h_size = 0
        # Currently, you have to fine-tune the max_h_size,
        # because it doesn't seem to reflect exactly the actual width
        max_h_size = int(self.bt_scroll.geometry().width() * 0.85)

        self.bad_chkbts = dict()

        # Make Checkboxes for channels in info
        for ch_name in info["ch_names"]:
            chkbt = QCheckBox(ch_name)
            chkbt.setSizePolicy(QSizePolicy.Maximum, QSizePolicy.Maximum)
            chkbt.clicked.connect(self.bad_ckbx_assigned)
            self.bad_chkbts[ch_name] = chkbt
            h_size += chkbt.sizeHint().width()
            if h_size > max_h_size:
                column = 0
                row += 1
                h_size = chkbt.sizeHint().width()
            self.chbx_layout.addWidget(chkbt, row, column)
            column += 1

        chbx_w.setLayout(self.chbx_layout)

        # Remove previous buttons if existing
        if self.bt_scroll.widget():
            self.bt_scroll.takeWidget()

        self.bt_scroll.setWidget(chbx_w)
        self.update_selection()

    def make_bad_chbxs(self):
        if self.current_obj:
            # Don't load info twice from file
            if self.current_obj.name in self.info_dict:
                self._make_bad_chbxs(self.info_dict[self.current_obj.name])
            else:
                worker_dlg = WorkerDialog(
                    self, self.current_obj.load_info, title="Loading Channels..."
                )
                worker_dlg.thread_finished.connect(self._make_bad_chbxs)

    def bad_dict_selected(self, current, _):
        self.current_obj = MEEG(current, self.ct, preload=False)

        # Close current Plot-Window
        if self.raw_fig:
            if hasattr(self.raw_fig, "canvas"):
                plt.close(self.raw_fig)
            else:
                self.raw_fig.close()

        self.make_bad_chbxs()

    def _assign_bad_channels(self, name, bad_channels):
        meeg = MEEG(name, self.ct, preload=False)
        # Directly replace value in bad_channels_dict
        # (needed for first-time assignment)
<<<<<<< HEAD
        self.pr.meeg_bad_channels[name] = bad_channels
=======
        self.current_obj.pr.meeg_bad_channels[self.current_obj.name] = bad_channels
>>>>>>> 08edfeb9
        # Restore/Establish reference to direct object-attribute
        meeg.bad_channels = bad_channels
        self.files_widget.content_changed()

    def bad_ckbx_assigned(self):
<<<<<<< HEAD
        bad_channels = [ch for ch in self.bad_chkbts if
                        self.bad_chkbts[ch].isChecked()]
        self._assign_bad_channels(self.current_obj.name, bad_channels)
=======
        bad_channels = [ch for ch in self.bad_chkbts if self.bad_chkbts[ch].isChecked()]
        self.current_obj.set_bad_channels(bad_channels)
>>>>>>> 08edfeb9

    def set_chkbx_enable(self, enable):
        for chkbx in self.bad_chkbts:
            self.bad_chkbts[chkbx].setEnabled(enable)

<<<<<<< HEAD
    def get_selected_bads(self, _):
        # In-Place-Operations to maintain reference
        # from current_obj to meeg_bad_channels
        bad_channels = self.raw.info['bads']
        self._assign_bad_channels(self.current_obj.name, bad_channels)
=======
    def get_selected_bads(self, _, meeg, raw):
        self.current_obj.set_bad_channels(raw.info["bads"])
>>>>>>> 08edfeb9
        self.update_selection()
        self.set_chkbx_enable(True)

        if self.save_raw_annot.isChecked():
            WorkerDialog(
                self,
                meeg.save_raw,
                raw=raw,
                show_console=True,
                title="Saving raw with Annotations",
            )

        self.raw_fig = None

    def plot_raw_bad(self):
        # Disable CheckBoxes to avoid confusion
        # (Bad-Selection only goes unidirectional from Plot>GUI)
        self.set_chkbx_enable(False)

        plot_dialog = QDialog(self)
        plot_dialog.setWindowTitle("Opening raw-Plot...")
        plot_dialog.open()

        plot_raw(self.current_obj, show_plots=True, close_func=self.get_selected_bads)
        plot_dialog.close()

    def _find_bads(self, name):
        raw = MEEG(name, self.ct, preload=False).load_raw()

        if raw.info['dev_head_t'] is None:
            coord_frame = 'meg'
        else:
            coord_frame = 'head'

        noisy_chs, flat_chs = find_bad_channels_maxwell(
            raw, coord_frame=coord_frame)

        logging.info(f'Noisy channels: {noisy_chs}\n'
                     f'Flat channels: {flat_chs}')
        bad_channels = noisy_chs + flat_chs
        self._assign_bad_channels(name, bad_channels)

    def find_bads(self):
        name = self.current_obj.name
        self.current_obj = None
        wd = WorkerDialog(self, self._find_bads, name=name,
                          show_console=True, show_buttons=True,
                          close_directly=False, return_exception=False,
                          title='Finding bads with maxwell filter...')
        wd.thread_finished.connect(self.update_selection)

    def _find_bads_all(self, worker_signals):
        self.current_obj = None
        for name in self.all_files:
            logging.info(f'Finding bads for {name}...')
            self._find_bads(name)
            if worker_signals.was_canceled:
                break

    def find_bads_all(self):
        wd = WorkerDialog(
            self, self._find_bads_all,
            show_console=True, show_buttons=True,
            close_directly=False, return_exception=False,
            title='Finding bads with maxwell filter for all files...')
        wd.thread_finished.connect(self.update_selection)

    def resizeEvent(self, event):
        if self.current_obj:
            self.make_bad_chbxs()
            self.update_selection()
        event.accept()

    def closeEvent(self, event):
        if self.raw_fig:
            plt.close(self.raw_fig)
            event.accept()
        else:
            event.accept()


class SubBadsDialog(QDialog):
    def __init__(self, main_win):
        super().__init__(main_win)

        layout = QVBoxLayout()

        bads_widget = SubBadsWidget(main_win)
        layout.addWidget(bads_widget)

        close_bt = QPushButton("Close", self)
        close_bt.clicked.connect(self.close)
        bads_widget.bt_layout.addWidget(close_bt)

        self.setLayout(layout)

        set_ratio_geometry(0.8, self)

        self.show()


class SubBadsWizPage(QWizardPage):
    def __init__(self, main_win, title):
        super().__init__()
        self.setTitle(title)

        layout = QVBoxLayout()
        self.sub_bad_w = SubBadsWidget(main_win)
        layout.addWidget(self.sub_bad_w)
        self.setLayout(layout)


class SubjectWizard(QWizard):
    def __init__(self, main_win):
        super().__init__(main_win)
        self.mw = main_win

        self.setWindowTitle("Subject-Wizard")
        self.setWizardStyle(QWizard.ModernStyle)
        self.setOption(QWizard.HaveHelpButton, False)

        set_ratio_geometry(0.6, self)
        center(self)

        self.add_pages()
        self.open()

    def add_pages(self):
        self.add_files_page = QWizardPage()
        self.add_files_page.setTitle("Import .fif-Files")
        layout = QVBoxLayout()
        layout.addWidget(AddFilesWidget(self.mw))
        self.add_files_page.setLayout(layout)

        self.add_mri_page = QWizardPage()
        self.add_mri_page.setTitle("Import MRI-Files")
        layout = QVBoxLayout()
        layout.addWidget(AddMRIWidget(self.mw))
        self.add_mri_page.setLayout(layout)

        self.assign_mri_page = FileDictWizardPage(self.mw, "mri", "Assign File --> MRI")
        self.assign_erm_page = FileDictWizardPage(self.mw, "erm", "Assign File --> ERM")
        self.assign_bad_channels_page = SubBadsWizPage(self.mw, "Assign Bad-Channels")

        self.addPage(self.add_files_page)
        self.addPage(self.add_mri_page)
        self.addPage(self.assign_mri_page)
        self.addPage(self.assign_erm_page)
        self.addPage(self.assign_bad_channels_page)


class EventIDGui(QDialog):
    def __init__(self, main_win):
        super().__init__(main_win)
        self.mw = main_win
        self.ct = main_win.ct
        self.pr = main_win.ct.pr

        self.name = None
        self.event_id = dict()
        self.labels = list()
        self.checked_labels = list()

        self.layout = QVBoxLayout()
        self.init_ui()

        self.open()

    def init_ui(self):
        list_layout = QHBoxLayout()

        self.files = CheckDictList(
            self.pr.all_meeg, self.pr.meeg_event_id, title="Files"
        )
        self.files.currentChanged.connect(self.file_selected)

        list_layout.addWidget(self.files)

        event_id_layout = QVBoxLayout()

        self.event_id_widget = EditDict(
            self.event_id, ui_buttons=True, title="Event-ID"
        )
        # Connect editing of Event-ID-Table to update of Check-List
        self.event_id_widget.dataChanged.connect(self.update_check_list)
        self.event_id_widget.setToolTip(
            "Add a Trial-Descriptor (as key) for each Event-ID (as value) "
            "you want to include it in you analysis.\n"
            "You can assign multiple descriptors per ID by "
            'separating them by "/"'
        )
        event_id_layout.addWidget(self.event_id_widget)

        self.event_id_label = QLabel()
        event_id_layout.addWidget(self.event_id_label)

        list_layout.addLayout(event_id_layout)

        self.check_widget = CheckList(title="Select IDs")
        list_layout.addWidget(self.check_widget)

        self.layout.addLayout(list_layout)

        bt_layout = QHBoxLayout()

        apply_bt = QPushButton("Apply to")
        apply_bt.clicked.connect(partial(EvIDApply, self))
        bt_layout.addWidget(apply_bt)

        show_events = QPushButton("Show events")
        show_events.clicked.connect(self.show_events)
        bt_layout.addWidget(show_events)

        close_bt = QPushButton("Close")
        close_bt.clicked.connect(self.close)
        bt_layout.addWidget(close_bt)

        self.layout.addLayout(bt_layout)

        self.setLayout(self.layout)

    def get_event_id(self):
        """Get unique event-ids from events"""
        if self.name in self.pr.meeg_event_id:
            self.event_id = self.pr.meeg_event_id[self.name]
        else:
            self.event_id = dict()
        self.event_id_widget.replace_data(self.event_id)

        try:
            # Load events from File
            meeg = MEEG(self.name, self.ct, suppress_warnings=True)
            events = meeg.load_events()
        except FileNotFoundError:
            self.event_id_label.setText(f"No events found for {self.name}")
        else:
            ids = np.unique(events[:, 2])
            self.event_id_label.setText(f"events found: {ids}")

    def save_event_id(self):
        if self.name:
            if len(self.event_id) > 0:
                # Write Event-ID to Project
                self.pr.meeg_event_id[self.name] = self.event_id

                # Get selected Trials and write them to meeg.pr
                self.pr.sel_event_id[self.name] = self.checked_labels

    def file_selected(self, current, _):
        """Called when File from file_widget is selected"""
        # Save event_id for previous file
        self.save_event_id()

        # Get event-id for selected file and update widget
        self.name = current
        self.get_event_id()

        # Load checked trials
        if self.name in self.pr.sel_event_id:
            self.checked_labels = self.pr.sel_event_id[self.name]
        else:
            self.checked_labels = list()
        self.update_check_list()

    def update_check_list(self):
        # Get selectable trials and update widget
        prelabels = [i.split("/") for i in self.event_id.keys() if i != ""]
        if len(prelabels) > 0:
            # Concatenate all lists
            conc_labels = prelabels[0]
            if len(prelabels) > 1:
                for item in prelabels[1:]:
                    conc_labels += item
            # Make sure that only unique labels exist
            self.labels = list(set(conc_labels))

            # Make sure, that only trials, which exist in event_id exist
            for chk_label in self.checked_labels:
                if not any(chk_label in key for key in self.event_id):
                    self.checked_labels.remove(chk_label)
        else:
            self.labels = list()

        self.check_widget.replace_data(self.labels)
        self.check_widget.replace_checked(self.checked_labels)

    def show_events(self):
        try:
            meeg = MEEG(self.name, self.ct, suppress_warnings=True)
            events = meeg.load_events()
            mne.viz.plot_events(events, event_id=self.event_id or None, show=True)
        except FileNotFoundError:
            QMessageBox.warning(self, "No events!", f"No events found for {self.name}")

    def closeEvent(self, event):
        # Save event_id for last selected file
        self.save_event_id()
        event.accept()


class EvIDApply(QDialog):
    def __init__(self, parent):
        super().__init__(parent)
        self.p = parent
        self.apply_to = list()

        self.layout = QVBoxLayout()
        self.init_ui()

        self.open()

    def init_ui(self):
        label = QLabel(f"Apply {self.p.name} to:")
        self.layout.addWidget(label)

        self.check_listw = CheckList(self.p.pr.all_meeg, self.apply_to)
        self.layout.addWidget(self.check_listw)

        bt_layout = QHBoxLayout()

        apply_bt = QPushButton("Apply")
        apply_bt.clicked.connect(self.apply_evid)
        bt_layout.addWidget(apply_bt)

        close_bt = QPushButton("Close")
        close_bt.clicked.connect(self.close)
        bt_layout.addWidget(close_bt)

        self.layout.addLayout(bt_layout)
        self.setLayout(self.layout)

    def apply_evid(self):
        for file in self.apply_to:
            # Avoid with copy that CheckList-Model changes selected
            # for all afterwards (same reference)
            self.p.pr.meeg_event_id[file] = self.p.event_id.copy()
            self.p.pr.sel_event_id[file] = self.p.checked_labels.copy()


class CopyTrans(QDialog):
    def __init__(self, main_win):
        super().__init__(main_win)
        self.mw = main_win
        self.ct = main_win.ct
        self.pr = main_win.ct.pr

        # Get MEEGs, where a trans-file is already existing
        self.from_meegs = list()
        for meeg_name in self.pr.all_meeg:
            meeg = MEEG(meeg_name, self.ct)
            if isfile(meeg.trans_path):
                self.from_meegs.append(meeg_name)

        # Get the other MEEGs (wihtout trans-file)
        self.to_meegs = [
            meeg for meeg in self.pr.all_meeg if meeg not in self.from_meegs
        ]

        self.current_meeg = None
        self.copy_tos = list()

        self.init_ui()
        self.open()

    def init_ui(self):
        layout = QGridLayout()

        from_list = SimpleList(self.from_meegs, title="From:")
        from_list.currentChanged.connect(self.from_selected)
        layout.addWidget(from_list, 0, 0)

        self.to_list = CheckList(
            self.to_meegs, self.copy_tos, ui_button_pos="bottom", title="To:"
        )
        layout.addWidget(self.to_list, 0, 1)

        copy_bt = QPushButton("Copy")
        copy_bt.clicked.connect(self.copy_trans)
        layout.addWidget(copy_bt, 1, 0)

        close_bt = QPushButton("Close")
        close_bt.clicked.connect(self.close)
        layout.addWidget(close_bt, 1, 1)

        self.setLayout(layout)

    def _compare_digs(self, worker_signals):
        self.copy_tos.clear()
        # Get Digitization points
        current_dig = self.current_meeg.load_info()["dig"]

        # Add all meeg, which have the exact same digitization points
        # (assuming, that they can use the same trans-file)
        worker_signals.pgbar_max.emit(len(self.to_meegs))
        for n, to_meeg in enumerate(self.to_meegs):
            worker_signals.pgbar_text.emit(f"Comparing: {to_meeg}")
            if MEEG(to_meeg, self.ct).load_info()["dig"] == current_dig:
                self.copy_tos.append(to_meeg)
            worker_signals.pgbar_n.emit(n + 1)

        self.to_list.content_changed()

    def from_selected(self, current_meeg):
        self.current_meeg = MEEG(current_meeg, self.ct)
        WorkerDialog(self, self._compare_digs, show_buttons=False, show_console=False)

    def copy_trans(self):
        if self.current_meeg:
            from_path = self.current_meeg.trans_path

            for copy_to in self.copy_tos:
                to_meeg = MEEG(copy_to, self.ct)
                to_path = to_meeg.trans_path

                shutil.copy2(from_path, to_path)

                self.to_meegs.remove(copy_to)

            self.copy_tos.clear()
            self.to_list.content_changed()


class FileManagment(QDialog):
    """A Dialog for File-Management

    Parameters
    ----------
    main_win
        A reference to Main-Window
    """

    def __init__(self, main_win):
        super().__init__(main_win)
        self.mw = main_win
        self.ct = main_win.ct
        self.pr = main_win.ct.pr

        self.load_prog = 0

        self.pd_meeg = pd.DataFrame(index=self.pr.all_meeg)
        self.pd_meeg_time = pd.DataFrame(index=self.pr.all_meeg)
        self.pd_meeg_size = pd.DataFrame(index=self.pr.all_meeg)

        self.pd_fsmri = pd.DataFrame(index=self.pr.all_fsmri)
        self.pd_fsmri_time = pd.DataFrame(index=self.pr.all_fsmri)
        self.pd_fsmri_size = pd.DataFrame(index=self.pr.all_fsmri)

        self.pd_group = pd.DataFrame(index=self.pr.all_groups)
        self.pd_group_time = pd.DataFrame(index=self.pr.all_groups)
        self.pd_group_size = pd.DataFrame(index=self.pr.all_groups)

        self.param_results = dict()

        self.init_ui()

        set_ratio_geometry(0.8, self)
        self.show()

        self.start_load_threads()

    def get_file_tables(self, kind):
        if kind == "MEEG":
            obj_list = self.pr.all_meeg
            obj_pd = self.pd_meeg
            obj_pd_time = self.pd_meeg_time
            obj_pd_size = self.pd_meeg_size
        elif kind == "FSMRI":
            obj_list = self.pr.all_fsmri
            obj_pd = self.pd_fsmri
            obj_pd_time = self.pd_fsmri_time
            obj_pd_size = self.pd_fsmri_size
        else:
            obj_list = self.pr.all_groups
            obj_pd = self.pd_group
            obj_pd_time = self.pd_group_time
            obj_pd_size = self.pd_group_size
        print(f"Loading {kind}")

        for obj_name in obj_list:
            if kind == "MEEG":
                obj = MEEG(obj_name, self.ct)
            elif kind == "FSMRI":
                obj = FSMRI(obj_name, self.ct)
            else:
                obj = Group(obj_name, self.ct)

            obj.get_existing_paths()
            self.param_results[obj_name] = dict()

            for path_type in obj.existing_paths:
                if len(obj.existing_paths[path_type]) > 0:
                    obj_pd.loc[obj_name, path_type] = "exists"
                    obj_pd_size.loc[obj_name, path_type] = 0

                    for path in obj.existing_paths[path_type]:
                        try:
                            # Add Time
                            # Last entry in TIME should be the most recent one
                            obj_pd_time.loc[obj_name, path_type] = obj.file_parameters[
                                Path(path).name
                            ]["TIME"]
                            # Add Size (accumulate, if there are several files)
                            obj_pd_size.loc[obj_name, path_type] += obj.file_parameters[
                                Path(path).name
                            ]["SIZE"]
                        except KeyError:
                            pass

                        # Compare all parameters from last run to now
                        result_dict = compare_filep(obj, path, verbose=False)
                        # Store parameter-conflicts for later retrieval
                        self.param_results[obj_name][path_type] = result_dict

                        # Change status of path_type
                        # from object if there are conflicts
                        for parameter in result_dict:
                            if isinstance(result_dict[parameter], tuple):
                                if result_dict[parameter][2]:
                                    obj_pd.loc[
                                        obj_name, path_type
                                    ] = "critical_conflict"
                                else:
                                    obj_pd.loc[
                                        obj_name, path_type
                                    ] = "possible_conflict"

    def open_prog_dlg(self):
        # Create Progress-Dialog
        self.prog_bar = QProgressBar()
        self.prog_bar.setMinimum(0)
        self.prog_bar.setMaximum(3)

        self.prog_dlg = SimpleDialog(self.prog_bar, self, title="Loading Files...")

    def thread_finished(self, _):
        self.load_prog += 1
        self.prog_bar.setValue(self.load_prog)
        if self.load_prog == 3:
            self.prog_dlg.close()
            self.meeg_table.content_changed()
            self.fsmri_table.content_changed()
            self.group_table.content_changed()

    def thread_error(self, err):
        self.thread_finished(None)
        ErrorDialog(err, self)

    def start_load_threads(self):
        self.open_prog_dlg()

        meeg_worker = Worker(function=self.get_file_tables, kind="MEEG")
        meeg_worker.signals.error.connect(self.thread_error)
        meeg_worker.signals.finished.connect(self.thread_finished)
        meeg_worker.start()

        fsmri_worker = Worker(function=self.get_file_tables, kind="FSMRI")
        fsmri_worker.signals.error.connect(self.thread_error)
        fsmri_worker.signals.finished.connect(self.thread_finished)
        fsmri_worker.start()

        group_worker = Worker(function=self.get_file_tables, kind="Group")
        group_worker.signals.error.connect(self.thread_error)
        group_worker.signals.finished.connect(self.thread_finished)
        group_worker.start()

    def init_ui(self):
        layout = QVBoxLayout()

        mode_cmbx = QComboBox()
        mode_cmbx.addItems(["Existence", "Time", "Size"])
        mode_cmbx.setSizePolicy(QSizePolicy.Maximum, QSizePolicy.Maximum)
        mode_cmbx.currentTextChanged.connect(self.mode_changed)
        layout.addWidget(mode_cmbx, alignment=Qt.AlignLeft)

        tab_widget = QTabWidget()

        # MEEG
        meeg_widget = QWidget()
        meeg_layout = QVBoxLayout()

        self.meeg_table = FilePandasTable(self.pd_meeg)
        meeg_layout.addWidget(self.meeg_table)

        meeg_bt_layout = QHBoxLayout()

        meeg_showp_bt = QPushButton("Show Parameters")
        meeg_showp_bt.clicked.connect(partial(self.show_parameters, "MEEG"))
        meeg_bt_layout.addWidget(meeg_showp_bt)

        meeg_remove_bt = QPushButton("Remove File")
        meeg_remove_bt.clicked.connect(partial(self.remove_file, "MEEG"))
        meeg_bt_layout.addWidget(meeg_remove_bt)

        meeg_layout.addLayout(meeg_bt_layout)
        meeg_widget.setLayout(meeg_layout)

        tab_widget.addTab(meeg_widget, "MEEG")

        # FSMRI
        fsmri_widget = QWidget()
        fsmri_layout = QVBoxLayout()

        self.fsmri_table = FilePandasTable(self.pd_fsmri)
        fsmri_layout.addWidget(self.fsmri_table)

        fsmri_bt_layout = QHBoxLayout()

        fsmri_showp_bt = QPushButton("Show Parameters")
        fsmri_showp_bt.clicked.connect(partial(self.show_parameters, "FSMRI"))
        fsmri_bt_layout.addWidget(fsmri_showp_bt)

        fsmri_remove_bt = QPushButton("Remove File")
        fsmri_remove_bt.clicked.connect(partial(self.remove_file, "FSMRI"))
        fsmri_bt_layout.addWidget(fsmri_remove_bt)

        fsmri_layout.addLayout(fsmri_bt_layout)
        fsmri_widget.setLayout(fsmri_layout)

        tab_widget.addTab(fsmri_widget, "FSMRI")

        # Group
        group_widget = QWidget()
        group_layout = QVBoxLayout()

        self.group_table = FilePandasTable(self.pd_group)
        group_layout.addWidget(self.group_table)

        group_bt_layout = QHBoxLayout()

        group_showp_bt = QPushButton("Show Parameters")
        group_showp_bt.clicked.connect(partial(self.show_parameters, "Group"))
        group_bt_layout.addWidget(group_showp_bt)

        group_remove_bt = QPushButton("Remove File")
        group_remove_bt.clicked.connect(partial(self.remove_file, "Group"))
        group_bt_layout.addWidget(group_remove_bt)

        group_layout.addLayout(group_bt_layout)
        group_widget.setLayout(group_layout)

        tab_widget.addTab(group_widget, "Group")

        layout.addWidget(tab_widget)

        close_bt = QPushButton("Close")
        close_bt.clicked.connect(self.close)
        layout.addWidget(close_bt)

        self.setLayout(layout)

    def mode_changed(self, mode):
        if mode == "Existence":
            self.meeg_table.replace_data(self.pd_meeg)
            self.fsmri_table.replace_data(self.pd_fsmri)
            self.group_table.replace_data(self.pd_group)
        elif mode == "Time":
            self.meeg_table.replace_data(self.pd_meeg_time)
            self.fsmri_table.replace_data(self.pd_fsmri_time)
            self.group_table.replace_data(self.pd_group_time)
        elif mode == "Size":
            self.meeg_table.replace_data(self.pd_meeg_size)
            self.fsmri_table.replace_data(self.pd_fsmri_size)
            self.group_table.replace_data(self.pd_group_size)

    def _get_current(self, kind):
        if kind == "MEEG":
            current_list = self.meeg_table.get_current()
        elif kind == "FSMRI":
            current_list = self.fsmri_table.get_current()
        else:
            current_list = self.group_table.get_current()

        if len(current_list) > 0:
            obj_name = current_list[0][1]
            path_type = current_list[0][2]
        else:
            obj_name = None
            path_type = None

        return obj_name, path_type

    def show_parameters(self, kind):
        """Show the parameters, which are different for the selected cell

        Parameters
        ----------
        kind : str
            If it is MEEG, FSMRI or Group
        """

        # Pandas DataFrame to store parameters to be compared
        compare_pd = pd.DataFrame(columns=["Previous", "Current", "Critical?"])

        obj_name, path_type = self._get_current(kind)

        if (
            obj_name
            and path_type
            and obj_name in self.param_results
            and path_type in self.param_results[obj_name]
        ):
            result_dict = self.param_results[obj_name][path_type]

            for param in result_dict:
                if isinstance(result_dict[param], tuple):
                    compare_pd.loc[param] = result_dict[param]

            if len(compare_pd.index) > 0:
                # Show changed parameters
                SimpleDialog(
                    widget=SimplePandasTable(
                        compare_pd,
                        title="Changed Parameters",
                        resize_rows=True,
                        resize_columns=True,
                    ),
                    parent=self,
                    scroll=False,
                )

            else:
                QMessageBox.information(
                    self,
                    "All parameters equal!",
                    "For the selected file all parameters are equal!",
                )

    def _file_remover(self, selected_files, kind, worker_signals):
        worker_signals.pgbar_max.emit(len(selected_files))
        for idx, (_, obj_name, path_type) in enumerate(selected_files):
            if worker_signals.was_canceled:
                worker_signals.pgbar_text.emit("Removing canceled")
                break
            if kind == "MEEG":
                obj = MEEG(obj_name, self.ct)
                obj_pd = self.pd_meeg
                obj_pd_time = self.pd_meeg_time
                obj_pd_size = self.pd_meeg_size
            elif kind == "FSMRI":
                obj = FSMRI(obj_name, self.ct)
                obj_pd = self.pd_fsmri
                obj_pd_time = self.pd_fsmri_time
                obj_pd_size = self.pd_fsmri_size
            else:
                obj = Group(obj_name, self.ct)
                obj_pd = self.pd_group
                obj_pd_time = self.pd_group_time
                obj_pd_size = self.pd_group_size

            obj_pd.loc[obj_name, path_type] = None
            obj_pd_time.loc[obj_name, path_type] = None
            obj_pd_size.loc[obj_name, path_type] = None

            # Remove File
            worker_signals.pgbar_text.emit(f"Removing: {path_type}")
            obj.remove_path(path_type)
            worker_signals.pgbar_n.emit(idx + 1)

    def _remove_finished(self, kind):
        # Update Table-Widget
        if kind == "MEEG":
            obj_table = self.meeg_table
        elif kind == "FSMRI":
            obj_table = self.fsmri_table
        else:
            obj_table = self.group_table
        obj_table.content_changed()

    def remove_file(self, kind):
        """Remove the file at the path of the current cell

        Parameters
        ----------
        kind : str
            If it is MEEG, FSMRI or Group

        """

        msgbx = QMessageBox.question(
            self, "Remove files?", "Do you really want to remove the selected Files?"
        )

        if msgbx == QMessageBox.Yes:
            if kind == "MEEG":
                selected_files = self.meeg_table.get_selected()
            elif kind == "FSMRI":
                selected_files = self.fsmri_table.get_selected()
            else:
                selected_files = self.group_table.get_selected()
            wd = WorkerDialog(
                self,
                self._file_remover,
                selected_files=selected_files,
                kind=kind,
                show_buttons=True,
                show_console=True,
                title="Removing Files",
            )
            wd.thread_finished.connect(partial(self._remove_finished, kind))


class ICASelect(QDialog):
    def __init__(self, main_win):
        super().__init__(main_win)
        self.mw = main_win
        self.ct = main_win.ct
        self.pr = main_win.ct.pr
        self.current_obj = None
        self.parameters = dict()
        self.chkbxs = dict()

        self.max_width, self.max_height = set_ratio_geometry(0.8)
        self.setMaximumSize(self.max_width, self.max_height)

        self.init_ui()
        self.show()

    def init_ui(self):
        self.main_layout = QVBoxLayout()
        list_layout = QHBoxLayout()

        self.file_list = CheckDictList(self.pr.all_meeg, self.pr.meeg_ica_exclude)
        self.file_list.currentChanged.connect(self.obj_selected)
        list_layout.addWidget(self.file_list)

        # Add Checkboxes for Components
        comp_scroll = QScrollArea()
        comp_widget = QWidget()
        self.comp_chkbx_layout = QGridLayout()

        n_components = self.pr.parameters[self.pr.p_preset]["n_components"]
        for idx in range(n_components):
            chkbx = QCheckBox(str(idx))
            chkbx.setSizePolicy(QSizePolicy.Maximum, QSizePolicy.Maximum)
            chkbx.clicked.connect(self.component_selected)
            self.chkbxs[idx] = chkbx
            self.comp_chkbx_layout.addWidget(chkbx, idx // 5, idx % 5)

        comp_widget.setLayout(self.comp_chkbx_layout)
        comp_scroll.setWidget(comp_widget)
        list_layout.addWidget(comp_scroll)

        bt_layout = QVBoxLayout()

        plot_comp_bt = QPushButton("Plot Components")
        plot_comp_bt.clicked.connect(self.plot_components)
        bt_layout.addWidget(plot_comp_bt)

        # Create Parameter-GUI which stores parameter in dictionary
        # (not the same as project.parameters)
        ica_source_data_param = ComboGui(
            data=self.parameters,
            name="ica_source_data",
            options={
                "raw": "Raw (unfiltered)",
                "raw_filtered": "Raw (filtered)",
                "epochs": "Epochs",
                "epochs_eog": "Epochs (EOG)",
                "epochs_ecg": "Epochs (ECG)",
                "evoked": "Evoked",
                "evoked_eog": "Evoked (EOG)",
                "evoked_ecg": "Evoked (ECG)",
            },
            default="raw_filtered",
        )
        bt_layout.addWidget(ica_source_data_param)

        plot_source_bt = QPushButton("Plot Source")
        plot_source_bt.clicked.connect(self.plot_sources)
        bt_layout.addWidget(plot_source_bt)

        ica_overlay_data_param = ComboGui(
            data=self.parameters,
            name="ica_overlay_data",
            options={
                "raw": "Raw (unfiltered)",
                "raw_filtered": "Raw (filtered)",
                "evoked": "Evoked",
                "evoked_eog": "Evoked (EOG)",
                "evoked_ecg": "Evoked (ECG)",
            },
            default="raw_filtered",
        )
        bt_layout.addWidget(ica_overlay_data_param)

        plot_overlay_bt = QPushButton("Plot Overlay")
        plot_overlay_bt.clicked.connect(self.plot_overlay)
        bt_layout.addWidget(plot_overlay_bt)

        plot_overlay_bt = QPushButton("Plot Properties")
        plot_overlay_bt.clicked.connect(self.plot_properties)
        bt_layout.addWidget(plot_overlay_bt)

        close_plots_bt = QPushButton("Close Plots")
        close_plots_bt.clicked.connect(partial(plt.close, "all"))
        bt_layout.addWidget(close_plots_bt)

        close_bt = QPushButton("Close")
        close_bt.clicked.connect(self.close)
        bt_layout.addWidget(close_bt)

        list_layout.addLayout(bt_layout)
        self.main_layout.addLayout(list_layout)

        self.setLayout(self.main_layout)

    def update_chkbxs(self):
        # Check, if object is already in ica_exclude
        if self.current_obj.name in self.pr.meeg_ica_exclude:
            selected_components = self.pr.meeg_ica_exclude[self.current_obj.name]
        else:
            selected_components = list()

        # Clear all checkboxes
        for idx in self.chkbxs:
            self.chkbxs[idx].setChecked(False)

        # Select components
        for idx in selected_components:
            if idx in self.chkbxs:
                self.chkbxs[idx].setChecked(True)
            else:
                # Remove idx if not in range(n_components)
                self.pr.meeg_ica_exclude[self.current_obj.name].remove(idx)

    def obj_selected(self, current_name):
        self.current_obj = MEEG(current_name, self.ct)
        self.update_chkbxs()

    def component_selected(self):
        if self.current_obj:
            self.pr.meeg_ica_exclude[self.current_obj.name] = [
                idx for idx in self.chkbxs if self.chkbxs[idx].isChecked()
            ]
        self.file_list.content_changed()

    def set_chkbx_enable(self, enable):
        for chkbx in self.chkbxs:
            self.chkbxs[chkbx].setEnabled(enable)

    def get_selected_components(self, _, meeg, ica):
        self.set_chkbx_enable(True)
        meeg.set_ica_exclude(ica.exclude)
        self.update_chkbxs()
        self.file_list.content_changed()

    def plot_components(self):
        if self.current_obj:
            # Disable CheckBoxes to avoid confusion
            # (Bad-Selection only goes unidirectional from Plot>GUI)
            self.set_chkbx_enable(False)
            dialog = QDialog(self)
            dialog.setWindowTitle("Opening...")
            dialog.open()
            with gui_error():
                plot_ica_components(
                    meeg=self.current_obj,
                    show_plots=True,
                    close_func=self.get_selected_components,
                )
            dialog.close()

    def plot_sources(self):
        if self.current_obj:
            # Disable CheckBoxes to avoid confusion
            # (Bad-Selection only goes unidirectional from Plot>GUI)
            self.set_chkbx_enable(False)
            dialog = QDialog(self)
            dialog.setWindowTitle("Opening...")
            dialog.open()

            with gui_error():
                plot_ica_sources(
                    meeg=self.current_obj,
                    ica_source_data=self.parameters["ica_source_data"],
                    show_plots=True,
                    close_func=self.get_selected_components,
                )
            dialog.close()

    def plot_overlay(self):
        if self.current_obj:
            # Disable CheckBoxes to avoid confusion
            # (Bad-Selection only goes unidirectional from Plot>GUI)
            dialog = QDialog(self)
            dialog.setWindowTitle("Opening...")
            dialog.open()

            with gui_error():
                plot_ica_overlay(
                    meeg=self.current_obj,
                    ica_overlay_data=self.parameters["ica_overlay_data"],
                    show_plots=True,
                )
            dialog.close()

    def plot_properties(self):
        if self.current_obj:
            # Disable CheckBoxes to avoid confusion
            # (Bad-Selection only goes unidirectional from Plot>GUI)
            dialog = QDialog(self)
            dialog.setWindowTitle("Opening...")
            dialog.open()
            with gui_error():
                plot_ica_properties(meeg=self.current_obj, show_plots=True)
            dialog.close()


class ReloadRaw(QDialog):
    def __init__(self, main_win):
        super().__init__(main_win)
        self.mw = main_win
        self.ct = main_win.ct
        self.pr = main_win.ct.pr

        self.init_ui()
        self.open()

    def init_ui(self):
        layout = QVBoxLayout()

        self.raw_list = SimpleList(self.pr.all_meeg, title="Select raw to reload")
        layout.addWidget(self.raw_list)

        reload_bt = QPushButton("Reload")
        reload_bt.clicked.connect(self.start_reload)
        layout.addWidget(reload_bt)

        close_bt = QPushButton("Close")
        close_bt.clicked.connect(self.close)
        layout.addWidget(close_bt)

        self.setLayout(layout)

    def reload_raw(self, selected_raw, raw_path):
        meeg = MEEG(selected_raw, self.ct)
        raw = mne.io.read_raw(raw_path, preload=True)
        meeg.save_raw(raw)
        print(f"Reloaded raw for {selected_raw}")

    def start_reload(self):
        # Not with partial because otherwise the clicked-arg
        # from clicked goes into *args
        selected_raw = self.raw_list.get_current()
        raw_path = QFileDialog.getOpenFileName(self, "Select raw for Reload")[0]
        if raw_path:
            WorkerDialog(
                self,
                self.reload_raw,
                selected_raw=selected_raw,
                raw_path=raw_path,
                show_console=True,
                title=f"Reloading raw for {selected_raw}",
            )


class ExportDialog(QDialog):
    def __init__(self, main_win):
        super().__init__(main_win)
        self.mw = main_win
        self.ct = main_win.ct

        self.common_types = list()
        self.selected_types = list()
        self.dest_path = None
        self.export_paths = dict()

        self._get_common_types()
        self._init_ui()

    def _get_common_types(self):
        for meeg_name in self.ct.pr.sel_meeg:
            meeg = MEEG(meeg_name, self.ct)
            meeg.get_existing_paths()
            type_set = set(meeg.existing_paths.keys())
            if isinstance(self.common_types, list):
                self.common_types = type_set
            else:
                self.common_types = self.common_types & type_set
            self.export_paths[meeg_name] = meeg.existing_paths

    def _get_destination(self):
        dest = QFileDialog.getExistingDirectory(self, "Select Destination-Folder")[0]
        if dest:
            self.dest_path = dest

    def _init_ui(self):
        layout = QVBoxLayout()
        self.dest_label = QLabel("<No Destination-Folder set>")
        layout.addWidget(self.dest_label)
        dest_bt = QPushButton("Set Destination-Folder")
        dest_bt.clicked.connect(self._get_destination)
        layout.addWidget(dest_bt)
        layout.addWidget(QLabel())
        layout.addWidget(
            SimpleList(
                self.ct.pr.sel_meeg,
                title="Export selected data for the " "following MEEG-Files:",
            )
        )
        layout.addWidget(
            CheckList(
                list(self.common_types),
                self.selected_types,
                title="Selected Data-Types",
            )
        )
        export_bt = QPushButton("Export")
        export_bt.clicked.connect(self.export_data)
        layout.addWidget(export_bt)
        self.setLayout(layout)

    def export_data(self):
        if self.dest_path:
            print("Starting Export\n")
            for meeg_name, path_types in self.export_paths.items():
                os.mkdir(join(self.dest_path, meeg_name))
                for path_type in [pt for pt in path_types if pt in self.selected_types]:
                    paths = path_types[path_type]
                    for src_path in paths:
                        dest_name = Path(src_path).name
                        shutil.copy2(
                            src_path, join(self.dest_path, meeg_name, dest_name)
                        )
                    print(f"\r{meeg_name}: Copying {path_type}...")
        else:
            QMessageBox.warning(self, "Ups!", "Destination-Path not set!")<|MERGE_RESOLUTION|>--- conflicted
+++ resolved
@@ -49,21 +49,6 @@
 from matplotlib import pyplot as plt
 from mne.preprocessing import find_bad_channels_maxwell
 
-<<<<<<< HEAD
-from mne_pipeline_hd.functions.operations import (plot_ica_components,
-                                                  plot_ica_overlay,
-                                                  plot_ica_properties,
-                                                  plot_ica_sources)
-from mne_pipeline_hd.gui.base_widgets import (AssignWidget, CheckDictList,
-                                              CheckList, EditDict, EditList,
-                                              FilePandasTable, SimpleDialog,
-                                              SimpleList, SimplePandasTable)
-from mne_pipeline_hd.gui.gui_utils import (ErrorDialog, Worker, WorkerDialog,
-                                           center, get_exception_tuple,
-                                           set_ratio_geometry,
-                                           get_user_input_string,
-                                           ExceptionTuple)
-=======
 from mne_pipeline_hd.functions.plot import (
     plot_ica_components,
     plot_ica_sources,
@@ -91,7 +76,6 @@
     get_user_input_string,
     gui_error,
 )
->>>>>>> 08edfeb9
 from mne_pipeline_hd.gui.models import AddFilesModel
 from mne_pipeline_hd.gui.parameter_widgets import ComboGui
 from mne_pipeline_hd.pipeline.loading import FSMRI, Group, MEEG
@@ -1166,12 +1150,8 @@
         self.mw = main_win
         self.ct = main_win.ct
         self.pr = main_win.ct.pr
-<<<<<<< HEAD
-        self.setWindowTitle('Assign bad_channels for your files')
+        self.setWindowTitle("Assign bad_channels for your files")
         self.all_files = self.pr.all_meeg + self.pr.all_erm
-=======
-        self.setWindowTitle("Assign bad_channels for your files")
->>>>>>> 08edfeb9
         self.bad_chkbts = dict()
         self.info_dict = dict()
         self.current_obj = None
@@ -1182,17 +1162,11 @@
 
     def init_ui(self):
         self.layout = QGridLayout()
-<<<<<<< HEAD
-        self.files_widget = CheckDictList(self.all_files,
-                                          self.pr.meeg_bad_channels,
-                                          title='Files')
-=======
 
         file_list = self.pr.all_meeg
         self.files_widget = CheckDictList(
             file_list, self.pr.meeg_bad_channels, title="Files"
         )
->>>>>>> 08edfeb9
         self.files_widget.currentChanged.connect(self.bad_dict_selected)
         self.files_widget.setSizePolicy(QSizePolicy.Maximum, QSizePolicy.Preferred)
         self.layout.addWidget(self.files_widget, 0, 0)
@@ -1208,7 +1182,6 @@
         plot_bt.clicked.connect(self.plot_raw_bad)
         self.bt_layout.addWidget(plot_bt)
 
-<<<<<<< HEAD
         find_bads_bt = QPushButton('Find bads')
         find_bads_bt.clicked.connect(self.find_bads)
         self.bt_layout.addWidget(find_bads_bt)
@@ -1217,10 +1190,7 @@
         find_all_bads_bt.clicked.connect(self.find_bads_all)
         self.bt_layout.addWidget(find_all_bads_bt)
 
-        copy_bt = QPushButton('Copy Bads')
-=======
         copy_bt = QPushButton("Copy Bads")
->>>>>>> 08edfeb9
         copy_bt.clicked.connect(partial(CopyBadsDialog, self))
         self.bt_layout.addWidget(copy_bt)
 
@@ -1313,39 +1283,21 @@
         meeg = MEEG(name, self.ct, preload=False)
         # Directly replace value in bad_channels_dict
         # (needed for first-time assignment)
-<<<<<<< HEAD
         self.pr.meeg_bad_channels[name] = bad_channels
-=======
-        self.current_obj.pr.meeg_bad_channels[self.current_obj.name] = bad_channels
->>>>>>> 08edfeb9
         # Restore/Establish reference to direct object-attribute
         meeg.bad_channels = bad_channels
         self.files_widget.content_changed()
 
     def bad_ckbx_assigned(self):
-<<<<<<< HEAD
-        bad_channels = [ch for ch in self.bad_chkbts if
-                        self.bad_chkbts[ch].isChecked()]
-        self._assign_bad_channels(self.current_obj.name, bad_channels)
-=======
         bad_channels = [ch for ch in self.bad_chkbts if self.bad_chkbts[ch].isChecked()]
-        self.current_obj.set_bad_channels(bad_channels)
->>>>>>> 08edfeb9
+        self.current_obj.set_bad_channels(self.current_obj.name, bad_channels)
 
     def set_chkbx_enable(self, enable):
         for chkbx in self.bad_chkbts:
             self.bad_chkbts[chkbx].setEnabled(enable)
 
-<<<<<<< HEAD
-    def get_selected_bads(self, _):
-        # In-Place-Operations to maintain reference
-        # from current_obj to meeg_bad_channels
-        bad_channels = self.raw.info['bads']
-        self._assign_bad_channels(self.current_obj.name, bad_channels)
-=======
     def get_selected_bads(self, _, meeg, raw):
         self.current_obj.set_bad_channels(raw.info["bads"])
->>>>>>> 08edfeb9
         self.update_selection()
         self.set_chkbx_enable(True)
 
