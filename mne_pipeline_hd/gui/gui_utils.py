--- conflicted
+++ resolved
@@ -426,11 +426,6 @@
 
     thread_finished = pyqtSignal(object)
 
-<<<<<<< HEAD
-    def __init__(self, parent, function, show_buttons=False,
-                 show_console=False, close_directly=True, blocking=False,
-                 return_exception=False, title=None, **kwargs):
-=======
     def __init__(
         self,
         parent,
@@ -439,10 +434,8 @@
         show_console=False,
         close_directly=True,
         blocking=False,
-        title=None,
-        **kwargs,
+        return_exception=False, title=None, **kwargs,
     ):
->>>>>>> 08edfeb9
         super().__init__(parent)
 
         self.show_buttons = show_buttons
@@ -540,16 +533,11 @@
             event.accept()
         else:
             QMessageBox.warning(
-<<<<<<< HEAD
-                self, 'Closing not possible!',
-                'You can\'t close this Dialog before this Thread finished!')
-            event.ignore()
-=======
                 self,
                 "Closing not possible!",
                 "You can't close this Dialog before this Thread finished!",
             )
->>>>>>> 08edfeb9
+            event.ignore()
 
 
 # ToDo: WIP
