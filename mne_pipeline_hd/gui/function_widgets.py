--- conflicted
+++ resolved
@@ -1550,12 +1550,8 @@
                         f for f in read_pd_funcs.index if f in final_add_pd_funcs.index
                     ]
                     read_pd_funcs.drop(index=drop_funcs, inplace=True)
-<<<<<<< HEAD
                     final_add_pd_funcs = pd.concat([read_pd_funcs,
                                                     final_add_pd_funcs])
-=======
-                    final_add_pd_funcs = read_pd_funcs.append(final_add_pd_funcs)
->>>>>>> 3611192d
                 if isfile(pd_params_path):
                     read_pd_params = pd.read_csv(
                         pd_params_path,
@@ -1571,12 +1567,8 @@
                         if p in final_add_pd_params.index
                     ]
                     read_pd_params.drop(index=drop_params, inplace=True)
-<<<<<<< HEAD
                     final_add_pd_params = pd.concat([read_pd_params,
                                                      final_add_pd_params])
-=======
-                    final_add_pd_params = read_pd_params.append(final_add_pd_params)
->>>>>>> 3611192d
 
                 if self.my_pkg_name and self.my_pkg_name != self.cf_dialog.pkg_name:
                     # Rename folder and .csv-files if you enter a new name
